--- conflicted
+++ resolved
@@ -11,12 +11,7 @@
 	make -C $(ASSETS)/makefiles/base/docker -f registry.mk
 	make -C $(ASSETS)/makefiles/base/agent -f agent.mk
 	make -C $(ASSETS)/makefiles/kubernetes -f kubernetes.mk
-<<<<<<< HEAD
-	make -C $(ASSETS)/makefiles/agent -f agent.mk
-=======
-	make -C $(ASSETS)/makefiles/monit -f monitoring.mk
 	make -C $(ASSETS)/makefiles/etcd -f etcd.mk
->>>>>>> 010879a6
 
 $(ASSETDIR)/planet: .FORCE
 # Add to ldflags to compile a completely static version of the planet binary (w/o the glibc dependency)
